<<<<<<< HEAD
import { access, readFile } from "fs/promises";
import { join } from "path";
=======
import { readFile } from "fs/promises";
import { findUp } from 'find-up';
>>>>>>> 02cadc33

export async function validateMCPProject() {
  try {
    const packageJsonPath = await findUp('package.json');
    
    if (!packageJsonPath) {
      throw new Error("Could not find package.json in current directory or any parent directories");
    }

<<<<<<< HEAD
    const package_json = JSON.parse(await readFile(packageJsonPath, "utf-8"));
=======
    const packageJsonContent = await readFile(packageJsonPath, 'utf-8');
    const package_json = JSON.parse(packageJsonContent);
>>>>>>> 02cadc33

    if (
      !package_json.dependencies?.["mcp-framework"] &&
      !package_json.devDependencies?.["mcp-framework"]
    ) {
      throw new Error(
        "This directory is not an MCP project (mcp-framework not found in dependencies or devDependencies)"
      );
    }
  } catch (error) {
    console.error("Error: Must be run from an MCP project directory");
    process.exit(1);
  }
}<|MERGE_RESOLUTION|>--- conflicted
+++ resolved
@@ -1,10 +1,7 @@
-<<<<<<< HEAD
-import { access, readFile } from "fs/promises";
-import { join } from "path";
-=======
+
 import { readFile } from "fs/promises";
 import { findUp } from 'find-up';
->>>>>>> 02cadc33
+
 
 export async function validateMCPProject() {
   try {
@@ -13,14 +10,7 @@
     if (!packageJsonPath) {
       throw new Error("Could not find package.json in current directory or any parent directories");
     }
-
-<<<<<<< HEAD
     const package_json = JSON.parse(await readFile(packageJsonPath, "utf-8"));
-=======
-    const packageJsonContent = await readFile(packageJsonPath, 'utf-8');
-    const package_json = JSON.parse(packageJsonContent);
->>>>>>> 02cadc33
-
     if (
       !package_json.dependencies?.["mcp-framework"] &&
       !package_json.devDependencies?.["mcp-framework"]
