{
  "name": "mcp-framework",
  "version": "0.2.13",
  "description": "Framework for building Model Context Protocol (MCP) servers in Typescript",
  "type": "module",
  "author": "Alex Andru <alex@andru.codes>",
  "main": "./dist/index.js",
  "types": "./dist/index.d.ts",
  "exports": {
    ".": {
      "types": "./dist/index.d.ts",
      "import": "./dist/index.js"
    }
  },
  "files": [
    "dist"
  ],
  "bin": {
    "mcp": "dist/cli/index.js",
    "mcp-build": "dist/cli/framework/build-cli.js"
  },
  "scripts": {
    "build": "tsc",
    "watch": "tsc --watch",
    "lint": "eslint",
    "lint:fix": "eslint --fix",
    "format": "prettier --write \"src/**/*.ts\"",
<<<<<<< HEAD
    "prepare": "npm run build"
=======
    "dev:pub": "rm -rf dist && npm run build && yalc publish --push"
>>>>>>> 4628335b
  },
  "engines": {
    "node": ">=18.19.0"
  },
  "keywords": [
    "mcp",
    "claude",
    "anthropic",
    "ai",
    "framework",
    "tools",
    "modelcontextprotocol",
    "model",
    "context",
    "protocol"
  ],
  "peerDependencies": {
    "@modelcontextprotocol/sdk": "^1.11.0"
  },
  "dependencies": {
    "@types/prompts": "^2.4.9",
    "commander": "^12.1.0",
    "content-type": "^1.0.5",
    "execa": "^9.5.2",
    "find-up": "^7.0.0",
    "jsonwebtoken": "^9.0.2",
    "prompts": "^2.4.2",
    "raw-body": "^2.5.2",
    "typescript": "^5.3.3",
    "zod": "^3.23.8"
  },
  "devDependencies": {
    "@eslint/js": "^9.23.0",
    "@types/content-type": "^1.1.8",
    "@types/jest": "^29.5.12",
    "@types/jsonwebtoken": "^9.0.8",
    "@types/node": "^20.17.28",
    "@typescript-eslint/eslint-plugin": "^8.28.0",
    "@typescript-eslint/parser": "^8.28.0",
    "eslint": "^9.23.0",
    "eslint-config-prettier": "^10.1.1",
    "eslint-plugin-prettier": "^5.2.5",
    "globals": "^16.0.0",
    "jest": "^29.7.0",
    "prettier": "^3.5.3",
    "ts-jest": "^29.1.2",
    "typescript-eslint": "^8.28.0"
  }
}<|MERGE_RESOLUTION|>--- conflicted
+++ resolved
@@ -25,11 +25,8 @@
     "lint": "eslint",
     "lint:fix": "eslint --fix",
     "format": "prettier --write \"src/**/*.ts\"",
-<<<<<<< HEAD
     "prepare": "npm run build"
-=======
     "dev:pub": "rm -rf dist && npm run build && yalc publish --push"
->>>>>>> 4628335b
   },
   "engines": {
     "node": ">=18.19.0"
